import collections.abc as cabc
import sys
from copy import copy
from functools import partial

import matplotlib.pyplot as plt
import numpy as np
import pandas as pd
from cycler import Cycler, cycler
from matplotlib import patheffects
from matplotlib.cm import get_cmap
from matplotlib.colors import is_color_like, to_hex
from pandas.api.types import is_categorical_dtype

from . import palettes

sys.setrecursionlimit(1000000)

# flake8: noqa: C411
# flake8: noqa: E266

# -------------------------------------------------------------------------------
# Colors in addition to matplotlib's colors
# -------------------------------------------------------------------------------

additional_colors = {
    "gold2": "#eec900",
    "firebrick3": "#cd2626",
    "khaki2": "#eee685",
    "slategray3": "#9fb6cd",
    "palegreen3": "#7ccd7c",
    "tomato2": "#ee5c42",
    "grey80": "#cccccc",
    "grey90": "#e5e5e5",
    "wheat4": "#8b7e66",
    "grey65": "#a6a6a6",
    "grey10": "#1a1a1a",
    "grey20": "#333333",
    "grey50": "#7f7f7f",
    "grey30": "#4d4d4d",
    "grey40": "#666666",
    "antiquewhite2": "#eedfcc",
    "grey77": "#c4c4c4",
    "snow4": "#8b8989",
    "chartreuse3": "#66cd00",
    "yellow4": "#8b8b00",
    "darkolivegreen2": "#bcee68",
    "olivedrab3": "#9acd32",
    "azure3": "#c1cdcd",
    "violetred": "#d02090",
    "mediumpurple3": "#8968cd",
    "purple4": "#551a8b",
    "seagreen4": "#2e8b57",
    "lightblue3": "#9ac0cd",
    "orchid3": "#b452cd",
    "indianred 3": "#cd5555",
    "grey60": "#999999",
    "mediumorchid1": "#e066ff",
    "plum3": "#cd96cd",
    "palevioletred3": "#cd6889",
}


def embedding(
    adata,
    color=None,
    sort_order=True,
    neighbors_key=None,
    scale_factor=None,
    cmap=None,
    palette=None,
    na_color="lightgray",
    na_in_legend=True,
    size=None,
    frameon=None,
    legend_fontsize=None,
    legend_fontweight="bold",
    legend_loc="right margin",
    legend_fontoutline=None,
    colorbar_loc="right",
    ncols=4,
    hspace=0.25,
    wspace=None,
    title=None,
    show=True,
    save=None,
    ax=None,
    return_fig=None,
    **kwargs,
):
    """
    Make scatter plot for UMAP embedding.

    Adapted from scverse/scanpy/plotting/_tools/scatterplots.py.

    Parameters
    ----------
    adata
        Annotated data matrix.
    color
        Keys for annotations of observations/cells or variables/genes, e.g.,
        `'ann1'` or `['ann1', 'ann2']`.
    sort_order
        For continuous annotations used as color parameter, plot data points
        with higher values on top of others.
    legend_loc
        Location of legend, either `'on data'`, `'right margin'` or a valid keyword
        for the `loc` parameter of :class:`~matplotlib.legend.Legend`.
    legend_fontsize
        Numeric size in pt or string describing the size.
    legend_fontweight
        Legend font weight. A numeric value in range 0-1000 or a string.
        Defaults to `'bold'` if `legend_loc == 'on data'`, otherwise to `'normal'`.
    legend_fontoutline
        Line width of the legend font outline in pt. Draws a white outline using
        the path effect :class:`~matplotlib.patheffects.withStroke`.
    colorbar_loc
        Where to place the colorbar for continous variables. If `None`, no colorbar
        is added.
    size
        Point size. If `None`, is automatically computed as 120000 / n_cells.
        Can be a sequence containing the size for each cell. The order should be
        the same as in adata.obs.
    cmap
        Color map to use for continous variables. Can be a name or a
        :class:`~matplotlib.colors.Colormap` instance (e.g. `"magma`", `"viridis"`
        or `mpl.cm.cividis`), see :func:`~matplotlib.cm.get_cmap`.
        If `None`, the value of `mpl.rcParams["image.cmap"]` is used.
        The default `color_map` can be set using :func:`~scanpy.set_figure_params`.
    palette
        Colors to use for plotting categorical annotation groups.
        The palette can be a valid :class:`~matplotlib.colors.ListedColormap` name
        (`'Set2'`, `'tab20'`, …), a :class:`~cycler.Cycler` object, a dict mapping
        categories to colors, or a sequence of colors. Colors must be valid to
        matplotlib. (see :func:`~matplotlib.colors.is_color_like`).
        If `None`, `mpl.rcParams["axes.prop_cycle"]` is used unless the categorical
        variable already has colors stored in `adata.uns["{var}_colors"]`.
        If provided, values of `adata.uns["{var}_colors"]` will be set.
    na_color
        Color to use for null or masked values. Can be anything matplotlib accepts as a
        color. Used for all points if `color=None`.
    na_in_legend
        If there are missing values, whether they get an entry in the legend. Currently
        only implemented for categorical legends.
    frameon
        Draw a frame around the scatter plot. Defaults to value set in
        :func:`~scanpy.set_figure_params`, defaults to `True`.
    title
        Provide title for panels either as string or list of strings,
        e.g. `['title1', 'title2', ...]`.
    ncols
        Number of panels per row.
    wspace
        Adjust the width of the space between multiple panels.
    hspace
        Adjust the height of the space between multiple panels.
    return_fig
        Return the matplotlib figure.
    show
        Show the plot, do not return axis.
    save
        If `True` or a `str`, save the figure.
        A string is appended to the default filename.
        Infer the filetype if ending on {`'.pdf'`, `'.png'`, `'.svg'`}.
    ax
        A matplotlib axes object. Only works if plotting a single component.

    Returns
    -------
    If `show==False` a :class:`~matplotlib.axes.Axes` or a list of it.
    """
    #####################
    # Argument handling #
    #####################

    basis_values = adata.obsm["X_umap"]
    # dimensions = _components_to_dimensions(
    #    components, dimensions, projection=projection, total_dims=basis_values.shape[1]
    # )
    dimensions = [(0, 1)]

    cmap = copy(get_cmap(cmap))
    cmap.set_bad(na_color)
    kwargs["cmap"] = cmap
    # Prevents warnings during legend creation
    na_color = to_hex(na_color, keep_alpha=True)

    # Vectorized arguments

    # turn color into a python list
    color = [color] if isinstance(color, str) or color is None else list(color)
    if title is not None:
        # turn title into a python list if not None
        title = [title] if isinstance(title, str) else list(title)

    # Size
    if "s" in kwargs and size is None:
        size = kwargs.pop("s")
    if size is not None:
        # check if size is any type of sequence, and if so
        # set as ndarray
        if (
            size is not None
            and isinstance(size, (cabc.Sequence, pd.Series, np.ndarray))
            and len(size) == adata.shape[0]
        ):
            size = np.array(size, dtype=float)
    else:
        size = 120000 / adata.shape[0]

    ##########
    # Layout #
    ##########
    # Most of the code is for the case when multiple plots are required

    if wspace is None:
        #  try to set a wspace that is not too large or too small given the
        #  current figure size
        wspace = 0.75 / plt.rcParams["figure.figsize"][0] + 0.02

    color, dimensions = _broadcast_args(color, dimensions)

    if (not isinstance(color, str) and isinstance(color, cabc.Sequence) and len(color) > 1) or len(dimensions) > 1:
        if ax is not None:
            raise ValueError(
                "Cannot specify `ax` when plotting multiple panels " "(each for a given value of 'color')."
            )

        # each plot needs to be its own panel
        fig, grid = _panel_grid(hspace, wspace, ncols, len(color))
    else:
        grid = None
        if ax is None:
            fig = plt.figure()
            ax = fig.add_subplot(111)

    ############
    # Plotting #
    ############
    axs = []

    # use itertools.product to make a plot for each color and for each component
    # For example if color=[gene1, gene2] and components=['1,2, '2,3'].
    # The plots are: [
    #     color=gene1, components=[1,2], color=gene1, components=[2,3],
    #     color=gene2, components = [1, 2], color=gene2, components=[2,3],
    # ]
    for count, (value_to_plot, dims) in enumerate(zip(color, dimensions)):
        color_source_vector = _get_color_source_vector(adata, value_to_plot)

        if is_categorical_dtype(color_source_vector):
            categorical = True
        else:
            categorical = False
        if categorical:
            if palette:
                _set_colors_for_categorical_obs(adata, value_to_plot, palette)
            else:
<<<<<<< HEAD
                _set_default_colors_for_categorical_obs(adata, value_to_plot)
            cmap = dict(zip(adata.obs[value_to_plot].unique(), adata.uns[value_to_plot + "_colors"]))
=======
                _set_default_colors_for_categorical_obs(adata,value_to_plot)
            values = pd.Categorical(adata.obs[value_to_plot])
            cmap = dict(zip(values.categories, adata.uns[value_to_plot + "_colors"]))
>>>>>>> 64f18c58
            color_vector = pd.Categorical(adata.obs[value_to_plot].map(cmap))
        else:
            color_vector = color_source_vector

        # Order points
        order = slice(None)
        if sort_order is True and value_to_plot is not None and categorical is False:
            # Higher values plotted on top, null values on bottom
            order = np.argsort(-color_vector, kind="stable")[::-1]
        elif sort_order and categorical:
            # Null points go on bottom
            order = np.argsort(~pd.isnull(color_source_vector), kind="stable")
        # Set orders
        if isinstance(size, np.ndarray):
            size = np.array(size)[order]
        color_source_vector = color_source_vector[order]
        color_vector = color_vector[order]
        print("dims")
        print(dims)
        print("order")
        print(order)
        coords = basis_values[:, dims][order, :]

        # if plotting multiple panels, get the ax from the grid spec
        # else use the ax value (either user given or created previously)
        if grid:
            ax = plt.subplot(grid[count])
            axs.append(ax)
        if not frameon:
            ax.axis("off")
        if title is None:
            if value_to_plot is not None:
                ax.set_title(value_to_plot)
            else:
                ax.set_title("")
        else:
            try:
                ax.set_title(title[count])
            except IndexError:
                # ogg.warning(
                print(
                    "The title list is shorter than the number of panels. Using 'color' value instead for some plots."
                )
                ax.set_title(value_to_plot)

        # make the scatter plot
        scatter = (
            partial(ax.scatter, s=size, plotnonfinite=True)
            # if scale_factor is None
            # else partial(circles, s=size, ax=ax, scale_factor=scale_factor)  # size in circles is radius
        )

        ## add option for setting min/max bounds later
        normalize = None
        cax = scatter(
            coords[:, 0],
            coords[:, 1],
            marker=".",
            c=color_vector,
            # rasterized=settings._vector_friendly,
            norm=normalize,
            **kwargs,
        )

        # remove y and x ticks
        ax.set_yticks([])
        ax.set_xticks([])

        # set default axis_labels
        name = "UMAP"
        axis_labels = [name + str(d + 1) for d in dims]

        ax.set_xlabel(axis_labels[0])
        ax.set_ylabel(axis_labels[1])
        ax.autoscale_view()

        if value_to_plot is None:
            # if only dots were plotted without an associated value
            # there is not need to plot a legend or a colorbar
            continue

        if legend_fontoutline is not None:
            path_effect = [patheffects.withStroke(linewidth=legend_fontoutline, foreground="w")]
        else:
            path_effect = None

        # Adding legends
        if categorical:
            _add_categorical_legend(
                ax,
                color_source_vector,
                palette=_get_palette(adata, value_to_plot),
                scatter_array=coords,
                legend_loc=legend_loc,
                legend_fontweight=legend_fontweight,
                legend_fontsize=legend_fontsize,
                legend_fontoutline=path_effect,
                na_color=na_color,
                na_in_legend=na_in_legend,
                multi_panel=bool(grid),
            )
        elif colorbar_loc is not None:
            plt.colorbar(cax, ax=ax, pad=0.01, fraction=0.08, aspect=30, location=colorbar_loc)
    axs = axs if grid else ax
    print(show)
    if show is True:
        plt.show()
    elif show is False:
        return axs
    if return_fig is True:
        return fig


def _get_color_source_vector(adata, value_to_plot, use_raw=False, gene_symbols=None, layer=None, groups=None):
    """Get array from adata that colors will be based on."""
    if value_to_plot is None:
        # Points will be plotted with `na_color`. Ideally this would work
        # with the "bad color" in a color map but that throws a warning. Instead
        # _color_vector handles this.
        # https://github.com/matplotlib/matplotlib/issues/18294
        return np.broadcast_to(np.nan, adata.n_obs)
    if gene_symbols is not None and value_to_plot not in adata.obs.columns and value_to_plot not in adata.var_names:
        # We should probably just make an index for this, and share it over runs
        value_to_plot = adata.var.index[adata.var[gene_symbols] == value_to_plot][
            0
        ]  # TODO: Throw helpful error if this doesn't work
    if use_raw and value_to_plot not in adata.obs.columns:
        values = adata.raw.obs_vector(value_to_plot)
    else:
        values = adata.obs_vector(value_to_plot, layer=layer)
    if groups and is_categorical_dtype(values):
        values = values.replace(values.categories.difference(groups), np.nan)
    return values


def _set_colors_for_categorical_obs(adata, value_to_plot, palette):
    """
    Sets the adata.uns[value_to_plot + '_colors'] according to the given palette.

    Parameters
    ----------
    adata
        annData object
    value_to_plot
        name of a valid categorical observation
    palette
        Palette should be either a valid :func:`~matplotlib.pyplot.colormaps` string,
        a sequence of colors (in a format that can be understood by matplotlib,
        eg. RGB, RGBS, hex, or a cycler object with key='color'

    Returns
    -------
    None
    """
    from matplotlib.colors import to_hex

    categories = adata.obs[value_to_plot].cat.categories
    # check is palette is a valid matplotlib colormap
    if isinstance(palette, str) and palette in plt.colormaps():
        # this creates a palette from a colormap. E.g. 'Accent, Dark2, tab20'
        cmap = plt.get_cmap(palette)
        colors_list = [to_hex(x) for x in cmap(np.linspace(0, 1, len(categories)))]
    elif isinstance(palette, cabc.Mapping):
        colors_list = [to_hex(palette[k], keep_alpha=True) for k in categories]
    else:
        # check if palette is a list and convert it to a cycler, thus
        # it doesnt matter if the list is shorter than the categories length:
        if isinstance(palette, cabc.Sequence):
            if len(palette) < len(categories):
                # logg.warning(
                print(
                    "Length of palette colors is smaller than the number of "
                    f"categories (palette length: {len(palette)}, "
                    f"categories length: {len(categories)}. "
                    "Some categories will have the same color."
                )
            # check that colors are valid
            _color_list = []
            for color in palette:
                if not is_color_like(color):
                    # check if the color is a valid R color and translate it
                    # to a valid hex color value
                    if color in additional_colors:
                        color = additional_colors[color]
                    else:
                        raise ValueError("The following color value of the given palette " f"is not valid: {color}")
                _color_list.append(color)

            palette = cycler(color=_color_list)
        if not isinstance(palette, Cycler):
            raise ValueError(
                "Please check that the value of 'palette' is a valid "
                "matplotlib colormap string (eg. Set2), a  list of color names "
                "or a cycler with a 'color' key."
            )
        if "color" not in palette.keys:
            raise ValueError("Please set the palette key 'color'.")

        cc = palette()
        colors_list = [to_hex(next(cc)["color"]) for x in range(len(categories))]

    adata.uns[value_to_plot + "_colors"] = colors_list


def _set_default_colors_for_categorical_obs(adata, value_to_plot):
    """
    Sets the adata.uns[value_to_plot + '_colors'] using default color palettes

    Parameters
    ----------
    adata
        AnnData object
    value_to_plot
        Name of a valid categorical observation

    Returns
    -------
    None
    """
    categories = adata.obs[value_to_plot].cat.categories
    length = len(categories)

    # check if default matplotlib palette has enough colors
    if len(plt.rcParams["axes.prop_cycle"].by_key()["color"]) >= length:
        cc = plt.rcParams["axes.prop_cycle"]()
        palette = [next(cc)["color"] for _ in range(length)]

    else:
        if length <= 20:
            palette = palettes.default_20
        elif length <= 28:
            palette = palettes.default_28
        elif length <= len(palettes.default_102):  # 103 colors
            palette = palettes.default_102
        else:
            palette = ["grey" for _ in range(length)]
            # logg.info(
            print(
                f"the obs value {value_to_plot!r} has more than 103 categories. Uniform "
                "'grey' color will be used for all categories."
            )

    _set_colors_for_categorical_obs(adata, value_to_plot, palette[:length])


def _validate_palette(adata, key):
    """
    Validate palette.

    Checks if the list of colors in adata.uns[f'{key}_colors'] is valid
    and updates the color list in adata.uns[f'{key}_colors'] if needed.
    Not only valid matplotlib colors are checked but also if the color name
    is a valid R color name, in which case it will be translated to a valid name
    """
    _palette = []
    color_key = f"{key}_colors"

    for color in adata.uns[color_key]:
        if not is_color_like(color):
            # check if the color is a valid R color and translate it
            # to a valid hex color value
            if color in additional_colors:
                color = additional_colors[color]
            else:
                # logg.warning(
                print(
                    f"The following color value found in adata.uns['{key}_colors'] "
                    f"is not valid: '{color}'. Default colors will be used instead."
                )
                _set_default_colors_for_categorical_obs(adata, key)
                _palette = None
                break
        _palette.append(color)
    # Don't modify if nothing changed
    if _palette is not None and list(_palette) != list(adata.uns[color_key]):
        adata.uns[color_key] = _palette


def _get_palette(adata, values_key: str, palette=None):
    color_key = f"{values_key}_colors"
    values = pd.Categorical(adata.obs[values_key])
    if palette:
        _set_colors_for_categorical_obs(adata, values_key, palette)
    elif color_key not in adata.uns or len(adata.uns[color_key]) < len(values.categories):
        #  set a default palette in case that no colors or few colors are found
        _set_default_colors_for_categorical_obs(adata, values_key)
    else:
        _validate_palette(adata, values_key)
    return dict(zip(values.categories, adata.uns[color_key]))


def _broadcast_args(*args):
    """Broadcasts arguments to a common length."""
    lens = [len(arg) for arg in args]
    longest = max(lens)
    if not (set(lens) == {1, longest} or set(lens) == {longest}):
        raise ValueError(f"Could not broadast together arguments with shapes: {lens}.")
    return list([[arg[0] for _ in range(longest)] if len(arg) == 1 else arg for arg in args])


def _add_categorical_legend(
    ax,
    color_source_vector,
    palette: dict,
    legend_loc: str,
    legend_fontweight,
    legend_fontsize,
    legend_fontoutline,
    multi_panel,
    na_color,
    na_in_legend: bool,
    scatter_array=None,
):
    """Add a legend to the passed Axes."""
    if na_in_legend and pd.isnull(color_source_vector).any():
        if "NA" in color_source_vector:
            raise NotImplementedError("No fallback for null labels has been defined if NA already in categories.")
        color_source_vector = color_source_vector.add_categories("NA").fillna("NA")
        palette = palette.copy()
        palette["NA"] = na_color
    cats = color_source_vector.categories

    if multi_panel is True:
        # Shrink current axis by 10% to fit legend and match
        # size of plots that are not categorical
        box = ax.get_position()
        ax.set_position([box.x0, box.y0, box.width * 0.91, box.height])

    if legend_loc == "right margin":
        for label in cats:
            ax.scatter([], [], c=palette[label], label=label)
        ax.legend(
            frameon=False,
            loc="center left",
            bbox_to_anchor=(1, 0.5),
            ncol=(1 if len(cats) <= 14 else 2 if len(cats) <= 30 else 3),
            fontsize=legend_fontsize,
        )
    elif legend_loc == "on data":
        # identify centroids to put labels

        all_pos = (
            pd.DataFrame(scatter_array, columns=["x", "y"])
            .groupby(color_source_vector, observed=True)
            .median()
            # Have to sort_index since if observed=True and categorical is unordered
            # the order of values in .index is undefined. Related issue:
            # https://github.com/pandas-dev/pandas/issues/25167
            .sort_index()
        )

        for label, x_pos, y_pos in all_pos.itertuples():
            ax.text(
                x_pos,
                y_pos,
                label,
                weight=legend_fontweight,
                verticalalignment="center",
                horizontalalignment="center",
                fontsize=legend_fontsize,
                path_effects=legend_fontoutline,
            )


def _panel_grid(hspace, wspace, ncols, num_panels):
    from matplotlib import gridspec

    n_panels_x = min(ncols, num_panels)
    n_panels_y = np.ceil(num_panels / n_panels_x).astype(int)
    # each panel will have the size of rcParams['figure.figsize']
    fig = plt.figure(
        figsize=(
            n_panels_x * plt.rcParams["figure.figsize"][0] * (1 + wspace),
            n_panels_y * plt.rcParams["figure.figsize"][1],
        ),
    )
    left = 0.2 / n_panels_x
    bottom = 0.13 / n_panels_y
    gs = gridspec.GridSpec(
        nrows=n_panels_y,
        ncols=n_panels_x,
        left=left,
        right=1 - (n_panels_x - 1) * left - 0.01 / n_panels_x,
        bottom=bottom,
        top=1 - (n_panels_y - 1) * bottom - 0.1 / n_panels_y,
        hspace=hspace,
        wspace=wspace,
    )
    return fig, gs<|MERGE_RESOLUTION|>--- conflicted
+++ resolved
@@ -256,14 +256,9 @@
             if palette:
                 _set_colors_for_categorical_obs(adata, value_to_plot, palette)
             else:
-<<<<<<< HEAD
                 _set_default_colors_for_categorical_obs(adata, value_to_plot)
-            cmap = dict(zip(adata.obs[value_to_plot].unique(), adata.uns[value_to_plot + "_colors"]))
-=======
-                _set_default_colors_for_categorical_obs(adata,value_to_plot)
             values = pd.Categorical(adata.obs[value_to_plot])
             cmap = dict(zip(values.categories, adata.uns[value_to_plot + "_colors"]))
->>>>>>> 64f18c58
             color_vector = pd.Categorical(adata.obs[value_to_plot].map(cmap))
         else:
             color_vector = color_source_vector
